# GALAXY API
![example workflow](https://github.com/hotosm/galaxy-api/actions/workflows/Unit-Test.yml/badge.svg)
![example workflow](https://github.com/hotosm/galaxy-api/actions/workflows/locust.yml/badge.svg)

## Getting Started

### 1. Install requirements.

Install gdal on your machine , for example on Ubuntu

```
sudo apt-add-repository ppa:ubuntugis/ubuntugis-unstable
sudo apt-get update
sudo apt-get install gdal-bin libgdal-dev
```

Clone the Repo to your machine

``` git clone https://github.com/hotosm/galaxy-api.git ```

Navigate to repo

``` cd galaxy-api ```

Install python dependencies

```pip install -r requirements.txt```

Install gdal python ( Include your gdal version , if you are using different version )

```pip install gdal==3.0.2```



### 2. Create ```config.txt``` inside src directory.
![image](https://user-images.githubusercontent.com/36752999/188402566-80dc9633-5d4e-479c-97dc-9e8a4999b385.png)


### 3. Setup Underpass
  Run underpass from [here](https://github.com/hotosm/underpass/blob/master/doc/getting-started.md)  OR Create database "underpass" in your local postgres and insert sample dump from  ```/tests/src/fixtures/underpass.sql ```

```psql -U postgres -h localhost underpass < underpass.sql```
### 4. Setup Insights
Setup insights from [here](https://github.com/hotosm/insights) OR Create database "insights" in your local postgres and insert sample dump from  ```/tests/src/fixtures/insights.sql ```

```psql -U postgres -h localhost insights < insights.sql```

### 5. Setup Raw Data
Initialize rawdata from [here](https://github.com/hotosm/underpass/tree/master/raw) OR Create database "raw" in your local postgres and insert sample dump from  ```/tests/src/fixtures/raw_data.sql ```

```psql -U postgres -h localhost raw < raw_data.sql```


### 6. Setup Oauth
Login to [OSM](https://www.openstreetmap.org/) , Click on My Settings and register your local galaxy app to Oauth2applications

![image](https://user-images.githubusercontent.com/36752999/188452619-aababf28-b685-4141-b381-9c25d0367b57.png)


Check on read user preferences and Enter redirect URI as following
```http://127.0.0.1:8000/latest/auth/callback/```

Grab Client ID and Client Secret and put it inside config.txt as OAUTH Block , you can generate secret key for your application by yourself


### 7. Put your credentials inside config.txt
Insert your config blocks with the database credentials where you have underpass ,insight and tm in your database

```
[INSIGHTS]
host=localhost
user=postgres
password=admin
database=insights
port=5432

[UNDERPASS]
host=localhost
user=postgres
password=admin
database=underpass
port=5432

[RAW_DATA]
host=localhost
user=postgres
password=admin
database=raw
port=5432

[OAUTH]
client_id= your client id
client_secret= your client secret
url=https://www.openstreetmap.org
scope=read_prefs
login_redirect_uri=http://127.0.0.1:8000/latest/auth/callback/
secret_key=jnfdsjkfndsjkfnsdkjfnskfn

[API_CONFIG]
env=dev

```

#### Optional Configuration

You can further customize API if you wish with API_CONFIG Block

```
[API_CONFIG]
export_path=exports/ # used to store export path
api_host=http://127.0.0.1 # you can define this if you have different host
api_port=8000
max_area=100000 # max area to support for rawdata input
use_connection_pooling=True # default it will not use connection pooling but you can configure api to use to for psycopg2 connections
log_level=info #options are info,debug,warning,error
env=dev # default is dev , supported values are dev and prod
shp_limit=6000 # in mb default is 4096
```
Based on your requirement you can also customize rawdata exports parameter using EXPORT_UPLOAD block

```
[EXPORT_UPLOAD]
FILE_UPLOAD_METHOD=disk # options are s3,disk , default disk
AWS_ACCESS_KEY_ID= your id
AWS_SECRET_ACCESS_KEY= yourkey
BUCKET_NAME= your bucket name
```
##### Setup Tasking Manager Database for TM related development

You can setup [Tasking manager](https://github.com/hotosm/tasking-manager)  and add those block to config.txt
```
[TM]
host=
user=
password=
port=
```
### 8. Run server

```uvicorn API.main:app --reload```

### 9. Navigate to Fast API Docs to get details about API Endpoint

After sucessfully running server , hit [this](http://127.0.0.1:8000/latest/docs) URL on your browser

```http://127.0.0.1:8000/latest/docs```

### Check Authetication

1. Hit /auth/login/
2. Hit Url returned on response
3. You will get access_token
4. You can use that access_token in all endpoints that requires authentication , To check token pass token in /auth/me/ It should return your osm profile

<<<<<<< HEAD
#### API has been setup successfully !
=======
If you get a 401 response with the detail "User is not staff member", get your OSM id using https://osm-stats.hotosm.org/v1/docs#/default/get_user_id_osm_users_ids__post, then run the following SQL on underpass database replacing ID:

```sql
INSERT INTO users_roles VALUES (ID, 1);
```

Repeat the steps to get a new access_token.

#### API has been setup successfully ! 
>>>>>>> ece3cccf

## Run tests

Galaxy-API uses pytest for tests ,Navigate to root Dir, Install package in editable mode


```pip install -e .```


Make sure you have postgresql installed locally with postgis extension enabled , Now Run Pytest


```py.test -v -s```


Run Individual tests

```py.test -k test function name```


# Galaxy Package

## Local Install


```python setup.py install```

Now import as :

```import galaxy```

For database :

```from galaxy import Database```

For Mapathon :

```from galaxy import Mapathon```

## New Relic
When using New Relic, save the newrelic.ini to the root of the project and run the following to start the server:

```NEW_RELIC_CONFIG_FILE=newrelic.ini $PATH_TO_BIN/newrelic-admin run-program $PATH_TO_BIN/uvicorn API.main:app```

## Setup Documentation

Galaxy API Uses Sphinx for it's technical documentation.

To Setup  :

Navigate to docs Folder and Build .rst files first

``` cd docs ```
#### If you want to generate documentation for src
``` sphinx-apidoc -o source ../src/galaxy ```
#### If you want to generate documentation for API
``` sphinx-apidoc -o source ../API ```

#### You can create HTML files with following
Or you can export it in other supported formats by Sphinx

``` make html ```

All exported html files are inside build/html<|MERGE_RESOLUTION|>--- conflicted
+++ resolved
@@ -152,9 +152,6 @@
 3. You will get access_token
 4. You can use that access_token in all endpoints that requires authentication , To check token pass token in /auth/me/ It should return your osm profile
 
-<<<<<<< HEAD
-#### API has been setup successfully !
-=======
 If you get a 401 response with the detail "User is not staff member", get your OSM id using https://osm-stats.hotosm.org/v1/docs#/default/get_user_id_osm_users_ids__post, then run the following SQL on underpass database replacing ID:
 
 ```sql
@@ -164,7 +161,7 @@
 Repeat the steps to get a new access_token.
 
 #### API has been setup successfully ! 
->>>>>>> ece3cccf
+
 
 ## Run tests
 
