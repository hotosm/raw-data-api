# Copyright (C) 2021 Humanitarian OpenStreetmap Team

# This program is free software: you can redistribute it and/or modify
# it under the terms of the GNU Affero General Public License as
# published by the Free Software Foundation, either version 3 of the
# License, or (at your option) any later version.

# This program is distributed in the hope that it will be useful,
# but WITHOUT ANY WARRANTY; without even the implied warranty of
# MERCHANTABILITY or FITNESS FOR A PARTICULAR PURPOSE.  See the
# GNU Affero General Public License for more details.

# You should have received a copy of the GNU Affero General Public License
# along with this program.  If not, see <https://www.gnu.org/licenses/>.

# Humanitarian OpenStreetmap Team
# 1100 13th Street NW Suite 800 Washington, D.C. 20005
# <info@hotosm.org>

from doctest import master
from itertools import filterfalse
from numpy import poly
from psycopg2 import sql
from json import dumps
import re
from ..validation.models import Frequency, OsmElementRawData, GeometryTypeRawData as geomtype , SupportedFilters, SupportedGeometryFilters
HSTORE_COLUMN = "tags"


def create_hashtag_filter_query(project_ids, hashtags, cur, conn,prefix=False):
    '''returns hastag filter query '''

    # merged_items = [*project_ids , *hashtags]
    if prefix : # default prefix is c
        filter_query = "(c.{hstore_column} -> %s) ~~* %s"
    else :
        filter_query = "({hstore_column} -> %s) ~~* %s"

    hashtag_filter_values = [
        *[f"%hotosm-project-{i};%" if project_ids is not None else '' for i in project_ids],
        *[f"%{i};%" for i in hashtags],
    ]
    hashtag_tags_filters = [
        cur.mogrify(filter_query, ("hashtags", i)).decode()
        for i in hashtag_filter_values
    ]

    comment_filter_values = [
        *[f"%hotosm-project-{i} %" if project_ids is not None else '' for i in project_ids],
        *[f"%{i} %" for i in hashtags],
    ]
    comment_tags_filters = [
        cur.mogrify(filter_query, ("comment", i)).decode()
        for i in comment_filter_values
    ]

    # Include cases for hasthags and comments found at the end of the string.
    no_char_filter_values = [
        *[f"%hotosm-project-{i}" if project_ids is not None else '' for i in project_ids],
        *[f"%{i}" for i in hashtags],
    ]
    no_char_filter_values = [
        [cur.mogrify(filter_query, (k, i)).decode()
         for k in ("hashtags", "comment")]
        for i in no_char_filter_values
    ]

    no_char_filter_values = [
        item for sublist in no_char_filter_values for item in sublist]

    hashtag_filter = [*hashtag_tags_filters, *
                      comment_tags_filters, *no_char_filter_values]

    hashtag_filter = [
        sql.SQL(f).format(hstore_column=sql.Identifier(HSTORE_COLUMN))
        for f in hashtag_filter
    ]

    hashtag_filter = sql.SQL(" OR ").join(hashtag_filter).as_string(conn)

    return hashtag_filter


def create_timestamp_filter_query(column_name,from_timestamp, to_timestamp, cur,prefix=False):
    '''returns timestamp filter query '''

    timestamp_column = column_name
    # Subquery to filter changesets matching hashtag and dates.
    if prefix:
        timestamp_filter = sql.SQL("c.{timestamp_column} between %s AND %s").format(
            timestamp_column=sql.Identifier(timestamp_column))
    else :
        timestamp_filter = sql.SQL("{timestamp_column} between %s AND %s").format(
            timestamp_column=sql.Identifier(timestamp_column))
    timestamp_filter = cur.mogrify(timestamp_filter,
                                   (from_timestamp, to_timestamp)).decode()

    return timestamp_filter


def create_changeset_query(params, conn, cur):
    '''returns the changeset query'''

    hashtag_filter = create_hashtag_filter_query(params.project_ids,
                                                 params.hashtags, cur, conn)
    timestamp_filter = create_timestamp_filter_query("created_at", params.from_timestamp,
                                                     params.to_timestamp, cur)

    changeset_query = f"""
    SELECT user_id, id as changeset_id, user_name as username
    FROM osm_changeset
    WHERE {timestamp_filter} AND ({hashtag_filter})
    """

    return changeset_query, hashtag_filter, timestamp_filter


def create_osm_history_query(changeset_query, with_username):
    '''returns osm history query'''

    column_names = [
        f"(each({HSTORE_COLUMN})).key AS feature",
        "action",
        "count(distinct id) AS count",
    ]
    group_by_names = ["feature", "action"]

    if with_username is True:
        column_names.append("username")
        group_by_names.extend(["user_id", "username"])

    order_by = (["count DESC"]
                if with_username is False else ["user_id", "action", "count"])
    order_by = ", ".join(order_by)

    columns = ", ".join(column_names)
    group_by_columns = ", ".join(group_by_names)

    query = f"""
    WITH T1 AS({changeset_query})
    SELECT {columns} FROM osm_element_history AS t2, t1
    WHERE t1.changeset_id = t2.changeset
    GROUP BY {group_by_columns} ORDER BY {order_by}
    """

    return query


def create_userstats_get_statistics_with_hashtags_query(params, con, cur):
    changeset_query, _, _ = create_changeset_query(params, con, cur)

    # Include user_id filter.
    changeset_query = f"{changeset_query} AND user_id = {params.user_id}"

    base_query = """
            SELECT (each(osh.tags)).key as feature, osh.action, count(distinct osh.id)
            FROM osm_element_history AS osh, T1
            WHERE osh.timestamp BETWEEN %s AND %s
            AND osh.uid = %s
            AND osh.type in ('way','relation')
            AND T1.changeset_id = osh.changeset
            GROUP BY feature, action
        """
    items = (params.from_timestamp, params.to_timestamp, params.user_id)
    base_query = cur.mogrify(base_query, items).decode()

    query = f"""
            WITH T1 AS (
                {changeset_query}
            )
            {base_query}
        """
    return query


def create_UserStats_get_statistics_query(params, con, cur):
    query = """
            SELECT (each(tags)).key as feature, action, count(distinct id)
            FROM osm_element_history
            WHERE timestamp BETWEEN %s AND %s
            AND uid = %s
            AND type in ('way','relation')
            GROUP BY feature, action
        """

    items = (params.from_timestamp, params.to_timestamp, params.user_id)
    query = cur.mogrify(query, items)
    return query
def create_userstats_get_statistics_with_hashtags_query(params,con,cur):
        hashtag_filter = create_hashtag_filter_query(params.project_ids,
                                                 params.hashtags, cur, con,prefix=True)
        timestamp_filter=create_timestamp_filter_query("created_at",params.from_timestamp, params.to_timestamp,cur,prefix=True)
        query = f"""
        select
            sum(added_buildings)::int as added_buildings,
            sum(modified_buildings)::int as  modified_buildings,
            sum(added_highway)::int as added_highway,
            sum(modified_highway)::int as modified_highway,
            sum(added_highway_meters)::float as added_highway_meters,
            sum(modified_highway_meters)::float as modified_highway_meters
        from
            public.all_changesets_stats s
        join public.osm_changeset c on
            c.id = s.changeset
        where
            {timestamp_filter}
            and c.user_id = {params.user_id} and ({hashtag_filter})"""
        return query

def create_UserStats_get_statistics_query(params,con,cur):
        query = """
        select
            sum(added_buildings)::int as added_buildings,
            sum(modified_buildings)::int as  modified_buildings,
            sum(added_highway)::int as added_highway,
            sum(modified_highway)::int as modified_highway,
            sum(added_highway_meters)::float as added_highway_meters,
            sum(modified_highway_meters)::float as modified_highway_meters
        from
            public.all_changesets_stats s
        join public.osm_changeset c on
            c.id = s.changeset
        where
            c.created_at between %s and %s
            and c.user_id = %s"""
        items = (params.from_timestamp, params.to_timestamp, params.user_id)
        query = cur.mogrify(query, items)
        return query


def create_users_contributions_query(params, changeset_query):
    '''returns user contribution query'''

    project_ids = ",".join([str(p) for p in params.project_ids])
    from_timestamp = params.from_timestamp.isoformat()
    to_timestamp = params.to_timestamp.isoformat()

    query = f"""
    WITH T1 AS({changeset_query}),
    T2 AS (
        SELECT (each(tags)).key AS feature,
            user_id,
            username,
            count(distinct id) AS count
        FROM osm_element_history AS t2, t1
        WHERE t1.changeset_id    = t2.changeset
        GROUP BY feature, user_id, username
    ),
    T3 AS (
        SELECT user_id,
            username,
            SUM(count) AS total_buildings
        FROM T2
        WHERE feature = 'building'
        GROUP BY user_id, username
    )
    SELECT user_id,
        username,
        total_buildings,
        public.editors_per_user(user_id,
        '{from_timestamp}',
        '{to_timestamp}') AS editors
    FROM T3;
    """
    return query


def create_user_tasks_mapped_and_validated_query(project_ids, from_timestamp, to_timestamp):
    tm_project_ids = ",".join([str(p) for p in project_ids])

    mapped_query = f"""
        SELECT th.user_id, COUNT(th.task_id) as tasks_mapped
            FROM PUBLIC.task_history th
            WHERE th.action_text = 'MAPPED'
            AND th.action_date BETWEEN '{from_timestamp}' AND '{to_timestamp}'
            AND th.project_id IN ({tm_project_ids})
            GROUP BY th.user_id;
    """
    validated_query = f"""
        SELECT th.user_id, COUNT(th.task_id) as tasks_validated
            FROM PUBLIC.task_history th
            WHERE th.action_text = 'VALIDATED'
            AND th.action_date BETWEEN '{from_timestamp}' AND '{to_timestamp}'
            AND th.project_id IN ({tm_project_ids})
            GROUP BY th.user_id;
    """
    return mapped_query, validated_query


def create_user_time_spent_mapping_and_validating_query(project_ids, from_timestamp, to_timestamp):
    tm_project_ids = ",".join([str(p) for p in project_ids])

    time_spent_mapping_query = f"""
        SELECT user_id, SUM(CAST(TO_TIMESTAMP(action_text, 'HH24:MI:SS') AS TIME)) AS time_spent_mapping
        FROM public.task_history
        WHERE
            (action = 'LOCKED_FOR_MAPPING'
            OR action = 'AUTO_UNLOCKED_FOR_MAPPING')
            AND action_date BETWEEN '{from_timestamp}' AND '{to_timestamp}'
            AND project_id IN ({tm_project_ids})
        GROUP BY user_id;
    """

    time_spent_validating_query = f"""
        SELECT user_id, SUM(CAST(TO_TIMESTAMP(action_text, 'HH24:MI:SS') AS TIME)) AS time_spent_validating
        FROM public.task_history
        WHERE action = 'LOCKED_FOR_VALIDATION'
            AND action_date BETWEEN '{from_timestamp}' AND '{to_timestamp}'
            AND project_id IN ({tm_project_ids})
        GROUP BY user_id;
    """
    return time_spent_mapping_query, time_spent_validating_query


def generate_data_quality_hashtag_reports(cur, params):
    if params.hashtags is not None and len(params.hashtags) > 0:
        filter_hashtags = ", ".join(["%s"] * len(params.hashtags))
        filter_hashtags = cur.mogrify(
            sql.SQL(filter_hashtags), params.hashtags).decode()
        filter_hashtags = f"AND unnest_hashtags in ({filter_hashtags})"
    else:
        filter_hashtags = ""

    if params.geometry is not None:
        geometry_dump = dumps(dict(params.geometry))
        geom_filter = f"WHERE ST_CONTAINS(ST_GEOMFROMGEOJSON('{geometry_dump}'), location)"
    else:
        geom_filter = ""

    issue_types = ", ".join(["%s"] * len(params.issue_type))
    issue_types_str = [i for i in params.issue_type]
    issue_types = cur.mogrify(sql.SQL(issue_types), issue_types_str).decode()

    timestamp_filter = cur.mogrify(sql.SQL(
        "created_at BETWEEN %s AND %s"), (params.from_timestamp, params.to_timestamp)).decode()

    query = f"""
        WITH t1 AS (SELECT osm_id, change_id, st_x(location) AS lat, st_y(location) AS lon, unnest(status) AS unnest_status from validation {geom_filter}),
        t2 AS (SELECT id, created_at, unnest(hashtags) AS unnest_hashtags from changesets WHERE {timestamp_filter})
        SELECT t1.osm_id,
            t1.change_id as changeset_id,
            t1.lat,
            t1.lon,
            t2.created_at,
            ARRAY_TO_STRING(ARRAY_AGG(t1.unnest_status), ',') AS issues
            FROM t1, t2 WHERE t1.change_id = t2.id
            {filter_hashtags}
            AND unnest_status in ({issue_types})
            GROUP BY t1.osm_id, t1.lat, t1.lon, t2.created_at, t1.change_id;
    """

    return query


def create_hashtagfilter_underpass(hashtags, columnname):
    """Generates hashtag filter query on the basis of list of hastags."""

    hashtag_filters = []
    for i in hashtags:
        if columnname == "username":
            hashtag_filters.append(f"""'{i}'={columnname}""")
        else:
            hashtag_filters.append(f"""'{i}'=ANY({columnname})""")

    join_query = " OR ".join(hashtag_filters)
    returnquery = f"""{join_query}"""

    return returnquery


def generate_data_quality_TM_query(params):
    '''returns data quality TM query with filters and parameteres provided'''
    # print(params)
    hashtag_add_on = "hotosm-project-"
    if "all" in params.issue_types:
        issue_types = ['badvalue', 'badgeom']
    else:
        issue_types = []
        for p in params.issue_types:
            issue_types.append(str(p))

    change_ids = []
    for p in params.project_ids:
        change_ids.append(hashtag_add_on+str(p))

    hashtagfilter = create_hashtagfilter_underpass(change_ids, "hashtags")
    status_filter = create_hashtagfilter_underpass(issue_types, "status")
    '''Geojson output query for pydantic model'''
    # query1 = """
    #     select '{ "type": "Feature","properties": {   "Osm_id": ' || osm_id ||',"Changeset_id":  ' || change_id ||',"Changeset_timestamp": "' || timestamp ||'","Issue_type": "' || cast(status as text) ||'"},"geometry": ' || ST_AsGeoJSON(location)||'}'
    #     FROM validation
    #     WHERE   status IN (%s) AND
    #             change_id IN (%s)
    # """ % (issue_types, change_ids)
    '''Normal Query to feed our OUTPUT Class '''
    query = f"""   with t1 as (
        select id
                From changesets 
                WHERE
                  {hashtagfilter}
            ),
        t2 AS (
             SELECT osm_id as Osm_id,
                change_id as Changeset_id,
                timestamp::text as Changeset_timestamp,
                status::text as Issue_type,
                ST_X(location::geometry) as lng,
                ST_Y(location::geometry) as lat

        FROM validation join t1 on change_id = t1.id
        WHERE
        {status_filter}
                )
        select *
        from t2
        """
    return query


def generate_data_quality_username_query(params, cur):
    '''returns data quality username query with filters and parameteres provided'''
    # print(params)
<<<<<<< HEAD

    issue_types = ", ".join(["%s"] * len(params.issue_types))
    issue_types_str = [i for i in params.issue_types]
    issue_types = cur.mogrify(sql.SQL(issue_types), issue_types_str).decode()

    osm_usernames = []
=======
    if ('all' in params.issue_types) ==False :
        issue_types = ", ".join(["%s"] * len(params.issue_types))
        issue_types_str = [i for i in params.issue_types]
        issue_types = cur.mogrify(sql.SQL(issue_types), issue_types_str).decode()
        issue_type_filter=f"""and unnest_status in ({issue_types})"""   

    else:
        issue_type_filter=f""""""

    if params.hashtags is not None and len(params.hashtags) > 0:
        hashtag_filt=create_hashtagfilter_underpass(params.hashtags,"hashtags")
        filter_hashtags=f""" and {hashtag_filt}"""
    else:
        filter_hashtags = ""
    osm_usernames=[]
>>>>>>> d56ef17d
    for p in params.osm_usernames:
        osm_usernames.append(p)

<<<<<<< HEAD
    username_filter = create_hashtagfilter_underpass(osm_usernames, "username")

    '''Normal Query to feed our OUTPUT Class '''
    # query =f"""   with t1 as (
    #     select id,username as username
    #             From users
    #             WHERE
    #               {username_filter}
    #         ),
    #     t2 AS (
    #          SELECT osm_id as Osm_id,
    #             change_id as Changeset_id,
    #             timestamp::text as Changeset_timestamp,
    #             status::text as Issue_type,
    #             t1.username as username,
    #             ST_X(location::geometry) as lng,
    #             ST_Y(location::geometry) as lat

    #     FROM validation join t1 on user_id = t1.id
    #     WHERE
    #     ({status_filter}) AND (timestamp between '{params.from_timestamp}' and  '{params.to_timestamp}')
    #             )
    #     select *
    #     from t2
    #     order by username
    #     """
    query = f"""with t1 as (
=======
    username_filter=create_hashtagfilter_underpass(osm_usernames,"username")
    
    query= f"""with t1 as (
>>>>>>> d56ef17d
        select
            id,
            username as username
        from
            users
        where
            {username_filter} ),
        t2 as (
        select
            osm_id,
            change_id,
            st_x(location) as lat,
            st_y(location) as lon,
            unnest(status) as unnest_status
        from
            validation,
            t1
        where
            user_id = t1.id),
        t3 as (
        select
            id,
            created_at
        from
            changesets
        where
            (created_at between '{params.from_timestamp}' and  '{params.to_timestamp}'){filter_hashtags} )
        select
            t2.osm_id as Osm_id ,
            t2.change_id as Changeset_id,
            t3.created_at as Changeset_timestamp,
            ARRAY_TO_STRING(ARRAY_AGG(t2.unnest_status), ',') as Issue_type,
            t1.username as username,
            t2.lat,
            t2.lon as lng
        from
            t1,
            t2,
            t3
        where
            t2.change_id = t3.id
            {issue_type_filter}
        group by
            t2.osm_id,
            t1.username,
            t2.lat,
            t2.lon,
            t3.created_at,
            t2.change_id;"""
    # print(query)
    return query


def generate_mapathon_summary_underpass_query(params, cur):
    """Generates mapathon query from underpass"""
    projectid_hashtag_add_on = "hotosm-project-"
    change_ids = []
    for p in params.project_ids:
        change_ids.append(projectid_hashtag_add_on+str(p))

    projectidfilter = create_hashtagfilter_underpass(change_ids, "hashtags")
    hashtags = []
    for p in params.hashtags:
        hashtags.append(str(p))
    hashtagfilter = create_hashtagfilter_underpass(hashtags, "hashtags")
    timestamp_filter = create_timestamp_filter_query(
        "created_at", params.from_timestamp, params.to_timestamp, cur)

    base_where_query = f"""where  ({timestamp_filter}) """
    if hashtagfilter != '' and projectidfilter != '':
        base_where_query += f"""AND ({hashtagfilter} OR {projectidfilter})"""
    elif hashtagfilter == '' and projectidfilter != '':
        base_where_query += f"""AND ({projectidfilter})"""
    else:
        base_where_query += f"""AND ({hashtagfilter})"""
    summary_query = f"""with t1 as (
        select  *
        from changesets
        {base_where_query})
        ,
        t2 as (
        select (each(added)).key as feature , (each(added)).value::Integer as count, 'create'::text as action
        from t1
        union all 
        select  (each(modified)).key as feature , (each(modified)).value::Integer as count, 'modify'::text as action
        from t1
        )
        select feature,action ,sum(count) as count
        from t2
        group by feature ,action 
        order by count desc """
    total_contributor_query = f"""select  COUNT(distinct user_id) as contributors_count
        from changesets
        {base_where_query}
        """
    # print(summary_query)
    # print("\n")

    # print(total_contributor_query)

    return summary_query, total_contributor_query


def generate_training_organisations_query():
    """Generates query for listing out all the organisations listed in training table from underpass
    """
    query = f"""select oid as id ,name
            from organizations
            order by oid """
    return query


def generate_filter_training_query(params):
    base_filter = []

    if params.oid:
        query = f"""(organization = {params.oid})"""
        base_filter.append(query)

    if params.topic_type:
        topic_type_filter = []
        for value in params.topic_type:
            query = f"""topictype = '{value}'"""
            topic_type_filter.append(query)
        join_query = " OR ".join(topic_type_filter)
        base_filter.append(f"""({join_query})""")

    if params.event_type:
        query = f"""(eventtype = '{params.event_type}')"""
        base_filter.append(query)

    if params.from_datestamp and params.to_datestamp:
        timestamp_query = f"""( date BETWEEN '{params.from_datestamp}'::date AND '{params.to_datestamp}'::date )"""
        base_filter.append(timestamp_query)

    if params.from_datestamp != None and params.to_datestamp == None:
        timestamp_query = f"""( date >= '{params.from_datestamp}'::date )"""
        base_filter.append(timestamp_query)

    if params.to_datestamp != None and params.from_datestamp == None:
        timestamp_query = f"""( date <= '{params.to_datestamp}'::date )"""
        base_filter.append(timestamp_query)

    filter_query = " AND ".join(base_filter)
    # print(filter_query)
    return filter_query


def generate_training_query(filter_query):
    base_query = f"""select * from training """
    if filter_query:
        base_query += f"""WHERE {filter_query}"""
    return base_query


def generate_organization_hashtag_reports(cur, params):
    hashtags = []
    for p in params.hashtags:
        hashtags.append("name = '"+str(p.strip()).lower()+"'")
    filter_hashtags = " or ".join(hashtags)
    # filter_hashtags = cur.mogrify(sql.SQL(filter_hashtags), params.hashtags).decode()
    t2_query= f"""select name as hashtag, type as frequency , start_date , end_date , total_new_buildings , total_uq_contributors as total_unique_contributors , total_new_road_m as total_new_road_meters,
            total_new_amenities as total_new_amenities, total_new_places as total_new_places
            from hashtag_stats join t1 on hashtag_id=t1.id
            where type='{params.frequency}'"""
    month_time = f"""0:00:00"""
    week_time = f"""12:00:00"""
    if params.end_date != None or params.start_date != None:
        timestamp = []
        time = f"""{"12" if params.frequency is Frequency.WEEKLY.value else "00" }"""
        if params.start_date:
            timestamp.append(
                f"""start_date >= '{params.start_date}T{time}:00:00.000'::timestamp""")
        if params.end_date:
            timestamp.append(
                f"""end_date <= '{params.end_date}T{time}:00:00.000'::timestamp""")
        filter_timestamp = " and ".join(timestamp)
        t2_query += f""" and {filter_timestamp}"""
    query = f"""with t1 as (
            select id, name
            from hashtag
            where {filter_hashtags}
            ),
            t2 as (
                {t2_query}
            )
            select * 
            from t2
            order by hashtag"""
    # print(query)
    return query

def generate_tm_validators_stats_query(cur, params):
    stmt = """WITH t1 as (SELECT user_id, project_id, count(id) AS cnt from task_history
    where action_text = 'VALIDATED' AND date_part('year', action_date) = %s group by user_id, project_id order by project_id)
    """

    sub_query = cur.mogrify(sql.SQL(stmt), (params.year,)).decode()

    query = f"""
    {sub_query}
    SELECT t1.user_id,
        u.username,
        t1.project_id,
        t1.cnt,
        p.total_tasks,
        p.tasks_mapped,
        p.tasks_validated,
        unnest(p.country) AS country
    from t1, projects as p, users as u
    where t1.project_id = p.id AND u.id = t1.user_id
    ORDER BY u.username, t1.project_id
    """

    return query


def generate_tm_teams_list():
    query = """with vt AS (SELECT distinct team_id as id from project_teams where role = 1 order by id),
            mu AS (SELECT tm.team_id, ARRAY_AGG(users.username) AS managers from team_members AS tm, vt, users WHERE users.id = tm.user_id AND tm.team_id = vt.id AND tm.function = 1 GROUP BY tm.team_id),
            uc AS (SELECT tm.team_id, count(tm.user_id) AS members_count from team_members AS tm, vt WHERE tm.team_id = vt.id GROUP BY tm.team_id)
            SELECT t.id, t.organisation_id, orgs.name AS organisation_name, t.name AS team_name, mu.managers, uc.members_count from teams AS t, mu, uc, organisations AS orgs where orgs.id = t.organisation_id AND t.id = mu.team_id AND t.id = uc.team_id"""

    return query


def generate_list_teams_metadata():
    query = """
        with vt AS (SELECT distinct team_id as id from project_teams where role = 1 order by id),
        m AS (SELECT tm.team_id, tm.user_id, users.username, tm.function FROM team_members AS tm, vt, users WHERE users.id = tm.user_id AND tm.team_id = vt.id)
        SELECT m.team_id AS team_id,
            t.name AS team_name,
            orgs.id AS organisation_id,
            orgs.name AS organisation_name,
            m.user_id,
            m.username,
            m.function from m, teams as t, organisations as orgs
        where
            orgs.id = t.organisation_id AND
            t.id = m.team_id
        ORDER BY team_id, function, username;
    """

    return query

def raw_historical_data_extraction_query(cur,conn,params):
    geometry_dump = dumps(dict(params.geometry))
    geom_filter = f"ST_intersects(ST_GEOMFROMGEOJSON('{geometry_dump}'), geom)"
    timestamp_filter = cur.mogrify(sql.SQL(
        "created_at BETWEEN %s AND %s"), (params.from_timestamp, params.to_timestamp)).decode()
    t1 = f"""select
        id as changeset_id
    from
        osm_changeset
    where
        {geom_filter}
        and ({timestamp_filter})"""
    if params.hashtags:
        hashtag_filter = create_hashtag_filter_query(
            "", params.hashtags, cur, conn)
        t1 += f"""and ({hashtag_filter})"""
    query = f"""with t1 as(
            {t1}
        ),
        t2 as (
        select
            *,
            case
                when oeh.nds is not null then ST_AsGeoJSON(public.construct_geometry(oeh.nds,
                oeh.id,
                oeh."timestamp"))
                else ST_AsGeoJSON(ST_MakePoint(oeh.lon,oeh.lat))
            end as geometry
        from
            osm_element_history oeh,
            t1
        where
            oeh.changeset = t1.changeset_id
	        and oeh."action" != 'delete'
            and oeh."type" != 'relation'
         	and oeh.version = (
                select
                    max("version")
                from
                    public.osm_element_history i
                where
                    i.id = oeh.id and i.type = oeh.type
                    and i."timestamp"< '{params.to_timestamp}'::timestamptz )  
            )
        select
            t2.id,
            t2."type",
            t2.tags::text as tags,
            t2.changeset as changeset_id,
            t2."timestamp"::text as created_at,
            t2.uid as user_id,
            t2."version" ,
            t2."action" ,
            t2.grid ,
            t2.geometry
        from
            t2"""
    if params.geometry_type:
        geometry_type = []
        for p in params.geometry_type:
            geometry_type.append(f"""t2.tags?'{p}'""")
        filter_geometry_type = " or ".join(geometry_type)
        query += f"""
        where
            {filter_geometry_type}"""
    # print(query)
    return query


# Rawdata extraction Block

def get_grid_id_query(geometry_dump):

    base_query = f"""select
                        b.poly_id
                    from
                        grid b
                    where
                        ST_Intersects(ST_GEOMFROMGEOJSON('{geometry_dump}') ,
                        b.geom)"""
    return base_query


def get_query_as_geojson(query_list,ogr_export=None):
    table_base_query = []
    if ogr_export:
        table_base_query=query_list
    else:
        for i in range(len(query_list)):
            table_base_query.append(
                f"""select ST_AsGeoJSON(t{i}.*) from ({query_list[i]}) t{i}""")
    final_query = " UNION ALL ".join(table_base_query)
    return final_query


def create_geom_filter(geom):
    """generates geometry intersection filter - Rawdata extraction"""
    geometry_dump = dumps(dict(geom))
    return f"""ST_intersects(ST_GEOMFROMGEOJSON('{geometry_dump}'), geom)"""

def remove_spaces(input_str):
    # Fixme I need to check every possible special character that can comeup on osm tags
    input_str=re.sub("\s", "_", input_str) # putting _ in every space
    input_str=re.sub(":", "_", input_str) # putting _ in every : value
    return input_str


def create_column_filter(columns, create_schema=False):
    """generates column filter , which will be used to filter column in output will be used on select query - Rawdata extraction"""
    if len(columns) > 0:
        filter_col = []
        filter_col.append('osm_id')
        if create_schema:
            schema = {}
            schema['osm_id'] = 'int64'
        for cl in columns:
            if cl != '':
                filter_col.append(
                    f"""tags ->> '{cl.strip()}' as {remove_spaces(cl.strip())}""")
                if create_schema:
                    schema[remove_spaces(cl.strip())] = 'str'
        filter_col.append('geom')
        select_condition = " , ".join(filter_col)
        if create_schema:
            return select_condition, schema
        return select_condition
    else:
        return f"""osm_id ,tags::text as tags,changeset,timestamp::text,geom"""  # this is default attribute that we will deliver to user if user defines his own attribute column then those will be appended with osm_id only


def generate_tag_filter_query(filter):
        incoming_filter = []
        for key, value in filter.items():

            if len(value) > 1:
                v_l = []
                for l in value:
                    v_l.append(f""" '{l.strip()}' """)
                v_l_join = " , ".join(v_l)
                value_tuple = f"""({v_l_join})"""

                k = f""" '{key.strip()}' """
                incoming_filter.append(
                    """tags ->> """+k+"""IN """+value_tuple+"""""")
            elif len(value) == 1:
                incoming_filter.append(
                    f"""tags ->> '{key.strip()}' = '{value[0].strip()}'""")
            else:
                incoming_filter.append(f"""tags ? '{key.strip()}'""")
        tag_filter = " OR ".join(incoming_filter)
        return tag_filter


def extract_geometry_type_query(params,ogr_export=False):
    """used for specifically focused on export tool , this will generate separate queries for line point and polygon can be used on other datatype support - Rawdata extraction"""

    geom_filter = create_geom_filter(params.geometry)
    select_condition = f"""osm_id ,tags::text as tags,changeset,timestamp::text,geom"""  # this is default attribute that we will deliver to user if user defines his own attribute column then those will be appended with osm_id only
    schema = {'osm_id': 'int64', 'tags': 'str',
              'changeset': 'int64', 'timestamp': 'str'}
    query_point, query_line, query_poly = None, None, None
    attribute_filter = None
    point_schema, line_schema, poly_schema = None, None, None
    if params.filters:
        tags,attributes,point_attribute_filter,line_attribute_filter,poly_attribute_filter,master_attribute_filter,point_tag_filter,line_tag_filter,poly_tag_filter,master_tag_filter=extract_attributes_tags(params.filters)

    if master_attribute_filter:  # if no specific point , line or poly filter is not passed master columns filter will be used , if master columns is also empty then above default select statement will be used
        select_condition, schema = create_column_filter(
            master_attribute_filter, create_schema=True)
    if master_tag_filter :
        attribute_filter = generate_tag_filter_query(master_tag_filter)
    if params.geometry_type is None : # fix me 
        params.geometry_type=['point', 'line', 'polygon']

    for type in params.geometry_type:
        if type == SupportedGeometryFilters.POINT.value:
            if point_attribute_filter:
                select_condition, schema = create_column_filter(
                    point_attribute_filter, create_schema=True)
            query_point = f"""select
                        {select_condition}
                        from
                            nodes
                        where
                            {geom_filter}"""
            if point_tag_filter:
                attribute_filter = generate_tag_filter_query(point_tag_filter)
            if attribute_filter:
                query_point += f""" and ({attribute_filter})"""
            point_schema = schema

            query_point = get_query_as_geojson([query_point],ogr_export=ogr_export)

        if type == SupportedGeometryFilters.LINE.value:
            query_line_list = []
            if line_attribute_filter:
                select_condition, schema = create_column_filter(
                    line_attribute_filter, create_schema=True)
            query_ways_line = f"""select
                {select_condition}
                from
                    ways_line
                where
                    {geom_filter}"""
            query_relations_line = f"""select
                {select_condition}
                from
                    relations
                where
                    {geom_filter}"""
            if line_tag_filter:
                attribute_filter = generate_tag_filter_query(line_tag_filter)
            if attribute_filter:
                query_ways_line += f""" and ({attribute_filter})"""
                query_relations_line += f""" and ({attribute_filter})"""
            query_relations_line += f""" and (geometrytype(geom)='MULTILINESTRING')"""
            query_line_list.append(query_ways_line)
            query_line_list.append(query_relations_line)
            query_line = get_query_as_geojson(query_line_list,ogr_export=ogr_export)
            line_schema = schema

        if type == SupportedGeometryFilters.POLYGON.value:
            query_poly_list = []
            if poly_attribute_filter:
                select_condition, schema = create_column_filter(
                    poly_attribute_filter, create_schema=True)
            query_ways_poly = f"""select
                {select_condition}
                from
                    ways_poly
                where
                    {geom_filter}"""
            query_relations_poly = f"""select
                {select_condition}
                from
                    relations
                where
                    {geom_filter}"""
            if poly_tag_filter:
                attribute_filter = generate_tag_filter_query(poly_tag_filter)
            if attribute_filter:
                query_ways_poly += f""" and ({attribute_filter})"""
                query_relations_poly += f""" and ({attribute_filter})"""
            query_relations_poly += f""" and (geometrytype(geom)='POLYGON' or geometrytype(geom)='MULTIPOLYGON')"""
            query_poly_list.append(query_ways_poly)
            query_poly_list.append(query_relations_poly)
            query_poly = get_query_as_geojson(query_poly_list,ogr_export=ogr_export)
            poly_schema = schema
    return query_point, query_line, query_poly, point_schema, line_schema, poly_schema

def extract_attributes_tags(filters):
    tags = None
    attributes = None 
    point_tag_filter = None
    poly_tag_filter= None
    line_tag_filter = None
    master_tag_filter= None
    point_attribute_filter=None
    poly_attribute_filter= None
    line_attribute_filter=None
    master_attribute_filter=None
    if filters :
        for key,value in filters.items():
            if key == SupportedFilters.TAGS.value:
                if value :
                    tags=value
                    for k,v in value.items() :
                        if k ==SupportedGeometryFilters.POINT.value:
                            point_tag_filter=v
                        if k == SupportedGeometryFilters.LINE.value:
                            line_tag_filter=v
                        if k == SupportedGeometryFilters.POLYGON.value:
                            poly_tag_filter = v
                        if k == SupportedGeometryFilters.ALLGEOM.value:
                            master_tag_filter=v
            if key == SupportedFilters.ATTRIBUTES.value:
                if value :
                    attributes=value
                    for k,v in value.items():
                        if k ==SupportedGeometryFilters.POINT.value:
                            point_attribute_filter=v
                        if k == SupportedGeometryFilters.LINE.value:
                            line_attribute_filter=v
                        if k == SupportedGeometryFilters.POLYGON.value:
                            poly_attribute_filter = v
                        if k == SupportedGeometryFilters.ALLGEOM.value:
                            master_attribute_filter=v
        
    return tags,attributes,point_attribute_filter,line_attribute_filter,poly_attribute_filter,master_attribute_filter,point_tag_filter,line_tag_filter,poly_tag_filter,master_tag_filter


def raw_currentdata_extraction_query(params, g_id, geometry_dump, ogr_export=False,select_all=False):
    """Default function to support current snapshot extraction with all of the feature that galaxy has"""
    geom_filter = f"""ST_intersects(ST_GEOMFROMGEOJSON('{geometry_dump}'), geom)"""
    base_query = []
    
    tags,attributes,point_attribute_filter,line_attribute_filter,poly_attribute_filter,master_attribute_filter,point_tag_filter,line_tag_filter,poly_tag_filter,master_tag_filter=None,None,None,None,None,None,None,None,None,None

    point_select_condition=None
    line_select_condition=None
    poly_select_condition=None 

    point_tag=None
    line_tag=None
    poly_tag=None
    master_tag=None
    use_geomtype_in_relation=True


    query_table=[]
    if select_all:
        select_condition = f"""*"""
    else:    
        select_condition = f"""osm_id ,tags::text as tags,changeset,timestamp::text,geom"""  # this is default attribute that we will deliver to user if user defines his own attribute column then those will be appended with osm_id only
    point_select_condition=select_condition #initializing default
    line_select_condition=select_condition
    poly_select_condition=select_condition

    if params.filters :
        tags,attributes,point_attribute_filter,line_attribute_filter,poly_attribute_filter,master_attribute_filter,point_tag_filter,line_tag_filter,poly_tag_filter,master_tag_filter=extract_attributes_tags(params.filters)
    if attributes:
        if master_attribute_filter :
            if len(master_attribute_filter) > 0:
                select_condition=create_column_filter(master_attribute_filter)
                point_select_condition=select_condition # if master attribute is supplied it will be applied to other geom type as well even though value is supplied they will be ignored
                line_select_condition=select_condition
                poly_select_condition=select_condition
        else :
            if point_attribute_filter:
                if len(point_attribute_filter)>0:
                    point_select_condition=create_column_filter(point_attribute_filter)           
            if line_attribute_filter:
                if len(line_attribute_filter)>0:
                    line_select_condition=create_column_filter(line_attribute_filter)
            if poly_attribute_filter:
                if len(line_attribute_filter)>0:
                    poly_select_condition=create_column_filter(point_attribute_filter)
    if tags:
        if master_tag_filter: # if master tag is supplied then other tags should be ignored and master tag will be used
            master_tag=generate_tag_filter_query(master_tag_filter)
            point_tag=master_tag
            line_tag=master_tag
            poly_tag=master_tag
        else:
            if point_tag_filter:
                point_tag=generate_tag_filter_query(point_tag_filter)
            if line_tag_filter:
                line_tag=generate_tag_filter_query(line_tag_filter)
            if poly_tag_filter:
                poly_tag=generate_tag_filter_query(poly_tag_filter)

# condition for geometry types 
    if params.geometry_type is None : 
        params.geometry_type=["point","line","polygon"]
    if SupportedGeometryFilters.ALLGEOM.value in params.geometry_type:
        params.geometry_type=["point","line","polygon"]
    if SupportedGeometryFilters.POINT.value in params.geometry_type :
        query_point = f"""select
                    {point_select_condition}
                    from
                        nodes
                    where
                        {geom_filter}"""
        if point_tag:
            query_point += f""" and ({point_tag})"""
        base_query.append(query_point)

    if SupportedGeometryFilters.LINE.value in params.geometry_type:
        query_ways_line = f"""select
            {line_select_condition}
            from
                ways_line
            where
                {geom_filter}"""
        if line_tag:
            query_ways_line += f""" and ({line_tag})"""
        base_query.append(query_ways_line)

        if SupportedGeometryFilters.POLYGON.value in params.geometry_type:
            if poly_select_condition == line_select_condition and poly_tag == line_tag :
                use_geomtype_in_relation=False
                    
        if use_geomtype_in_relation:
            query_relations_line = f"""select
                {line_select_condition}
                from
                    relations
                where
                    {geom_filter}"""
            if line_tag:
                query_relations_line += f""" and ({line_tag})"""
            query_relations_line += f""" and (geometrytype(geom)='MULTILINESTRING')""" 
            base_query.append(query_relations_line)
    
    if SupportedGeometryFilters.POLYGON.value in params.geometry_type:
        if g_id:
            grid_filter_base = [
                f"""grid = {ind[0]}""" for ind in g_id]
            grid_filter = " OR ".join(grid_filter_base)
            where_clause = f"""({grid_filter}) and {geom_filter}"""
        else:
            where_clause = f"""{geom_filter}"""
        query_ways_poly = f"""select
            {poly_select_condition}
            from
                ways_poly
            where
                {where_clause}"""
        if poly_tag :
            query_ways_poly += f""" and ({poly_tag})"""
        base_query.append(query_ways_poly)
        
        
        query_relations_poly = f"""select
            {select_condition}
            from
                relations
            where
                {geom_filter}"""
        if poly_tag:
            query_relations_poly += f""" and ({poly_tag})"""
        if use_geomtype_in_relation:
            query_relations_poly += f""" and (geometrytype(geom)='POLYGON' or geometrytype(geom)='MULTIPOLYGON')"""
        base_query.append(query_relations_poly)

    if ogr_export:
        # since query will be different for ogr exports and geojson exports because for ogr exports we don't need to grab each row in geojson
        table_base_query = base_query
    else:
        table_base_query = []
        for i in range(len(base_query)):
            table_base_query.append(
                f"""select ST_AsGeoJSON(t{i}.*) from ({base_query[i]}) t{i}""")
    final_query = " UNION ALL ".join(table_base_query)
    return final_query         

def check_last_updated_rawdata():
    query = f"""select NOW()-importdate as last_updated from planet_osm_replication_status"""
    return query
    <|MERGE_RESOLUTION|>--- conflicted
+++ resolved
@@ -420,14 +420,6 @@
 def generate_data_quality_username_query(params, cur):
     '''returns data quality username query with filters and parameteres provided'''
     # print(params)
-<<<<<<< HEAD
-
-    issue_types = ", ".join(["%s"] * len(params.issue_types))
-    issue_types_str = [i for i in params.issue_types]
-    issue_types = cur.mogrify(sql.SQL(issue_types), issue_types_str).decode()
-
-    osm_usernames = []
-=======
     if ('all' in params.issue_types) ==False :
         issue_types = ", ".join(["%s"] * len(params.issue_types))
         issue_types_str = [i for i in params.issue_types]
@@ -443,43 +435,12 @@
     else:
         filter_hashtags = ""
     osm_usernames=[]
->>>>>>> d56ef17d
     for p in params.osm_usernames:
         osm_usernames.append(p)
 
-<<<<<<< HEAD
-    username_filter = create_hashtagfilter_underpass(osm_usernames, "username")
-
-    '''Normal Query to feed our OUTPUT Class '''
-    # query =f"""   with t1 as (
-    #     select id,username as username
-    #             From users
-    #             WHERE
-    #               {username_filter}
-    #         ),
-    #     t2 AS (
-    #          SELECT osm_id as Osm_id,
-    #             change_id as Changeset_id,
-    #             timestamp::text as Changeset_timestamp,
-    #             status::text as Issue_type,
-    #             t1.username as username,
-    #             ST_X(location::geometry) as lng,
-    #             ST_Y(location::geometry) as lat
-
-    #     FROM validation join t1 on user_id = t1.id
-    #     WHERE
-    #     ({status_filter}) AND (timestamp between '{params.from_timestamp}' and  '{params.to_timestamp}')
-    #             )
-    #     select *
-    #     from t2
-    #     order by username
-    #     """
-    query = f"""with t1 as (
-=======
     username_filter=create_hashtagfilter_underpass(osm_usernames,"username")
     
     query= f"""with t1 as (
->>>>>>> d56ef17d
         select
             id,
             username as username
