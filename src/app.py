# Copyright (C) 2021 Humanitarian OpenStreetmap Team

# This program is free software: you can redistribute it and/or modify
# it under the terms of the GNU Affero General Public License as
# published by the Free Software Foundation, either version 3 of the
# License, or (at your option) any later version.

# This program is distributed in the hope that it will be useful,
# but WITHOUT ANY WARRANTY; without even the implied warranty of
# MERCHANTABILITY or FITNESS FOR A PARTICULAR PURPOSE.  See the
# GNU Affero General Public License for more details.

# You should have received a copy of the GNU Affero General Public License
# along with this program.  If not, see <https://www.gnu.org/licenses/>.

# Humanitarian OpenStreetmap Team
# 1100 13th Street NW Suite 800 Washington, D.C. 20005
# <info@hotosm.org>
"""Page contains Main core logic of app"""

import os
import subprocess
import sys
import threading
import time
from json import dumps
from json import loads as json_loads

import boto3
import orjson
from area import area
from fastapi import HTTPException
from geojson import FeatureCollection
from psycopg2 import OperationalError, connect
from psycopg2.extras import DictCursor

from src.config import (
    AWS_ACCESS_KEY_ID,
    AWS_SECRET_ACCESS_KEY,
    BUCKET_NAME,
    ENABLE_TILES,
    EXPORT_MAX_AREA_SQKM,
)
from src.config import EXPORT_PATH as export_path
from src.config import INDEX_THRESHOLD as index_threshold
from src.config import USE_CONNECTION_POOLING as use_connection_pooling
from src.config import get_db_connection_params, level
from src.config import logger as logging
from src.query_builder.builder import (
    check_exisiting_country,
    check_last_updated_rawdata,
    extract_geometry_type_query,
    get_countries_query,
    get_country_geojson,
    get_country_id_query,
    get_osm_feature_query,
    raw_currentdata_extraction_query,
    raw_extract_plain_geojson,
)
from src.validation.models import RawDataOutputType

# import instance for pooling
if use_connection_pooling:
    from src.db_session import database_instance
else:
    database_instance = None
import logging as log

# assigning global variable of pooling so that it
# will be accessible from any function within this script
global LOCAL_CON_POOL

# getting the pool instance which was fireup when API is started
LOCAL_CON_POOL = database_instance


def print_psycopg2_exception(err):
    """
    Function that handles and parses Psycopg2 exceptions
    """
    """details_exception"""
    err_type, err_obj, traceback = sys.exc_info()
    line_num = traceback.tb_lineno
    # the connect() error
    print("\npsycopg2 ERROR:", err, "on line number:", line_num)
    print("psycopg2 traceback:", traceback, "-- type:", err_type)
    # psycopg2 extensions.Diagnostics object attribute
    print("\nextensions.Diagnostics:", err.diag)
    # pgcode and pgerror exceptions
    print("pgerror:", err.pgerror)
    print("pgcode:", err.pgcode, "\n")
    raise err


def check_for_json(result_str):
    """Check if the Payload is a JSON document

    Return: bool:
        True in case of success, False otherwise
    """
    try:
        r_json = json_loads(result_str)
        return True, r_json
    except Exception as ex:
        logging.error(ex)
        return False, None


def dict_none_clean(to_clean):
    """Clean DictWriter"""
    result = {}
    for key, value in to_clean.items():
        if value is None:
            value = 0
        result[key] = value
    return result


def run_ogr2ogr_cmd(cmd):
    """Runs command and monitors the file size until the process runs

    Args:
        cmd (_type_): Command to run for subprocess
        binding_file_dir (_type_): _description_

    Raises:
        Exception: If process gets failed
    """
    try:
        subprocess.check_output(
            cmd, env=os.environ, shell=True, preexec_fn=os.setsid, timeout=60 * 60 * 6
        )
    except subprocess.CalledProcessError as ex:
        logging.error(ex.output)
        raise ex


class Database:
    """Database class is used to connect with your database , run query  and get result from it . It has all tests and validation inside class"""

    def __init__(self, db_params):
        """Database class constructor"""

        self.db_params = db_params

    def connect(self):
        """Database class instance method used to connect to database parameters with error printing"""

        try:
            self.conn = connect(**self.db_params)
            self.cur = self.conn.cursor(cursor_factory=DictCursor)
            # logging.debug("Database connection has been Successful...")
            return self.conn, self.cur
        except OperationalError as err:
            """pass exception to function"""

            print_psycopg2_exception(err)
            # set the connection to 'None' in case of error
            self.conn = None

    def executequery(self, query):
        """Function to execute query after connection"""
        # Check if the connection was successful
        try:
            if self.conn is not None:
                self.cursor = self.cur
                if query is not None:
                    # catch exception for invalid SQL statement

                    try:
                        logging.debug("Query sent to Database")
                        self.cursor.execute(query)
                        try:
                            result = self.cursor.fetchall()
                            logging.debug("Result fetched from Database")
                            return result
                        except Exception as ex:
                            logging.error(ex)
                            return self.cursor.statusmessage
                    except Exception as err:
                        print_psycopg2_exception(err)
                else:
                    raise ValueError("Query is Null")

                    # rollback the previous transaction before starting another
                    self.conn.rollback()
                # closing  cursor object to avoid memory leaks
                # cursor.close()
                # self.conn.close()
            else:
                print("Database is not connected")
        except Exception as err:
            print("Oops ! You forget to have connection first")
            raise err

    def close_conn(self):
        """function for clossing connection to avoid memory leaks"""

        # Check if the connection was successful
        try:
            if self.conn is not None:
                if self.cur is not None:
                    self.cur.close()
                    self.conn.close()
                    logging.debug("Database Connection closed")
        except Exception as err:
            raise err


class RawData:
    """Class responsible for the Rawdata Extraction from available sources ,
        Currently Works for Underpass source Current Snapshot
    Returns:
    Geojson Zip file
    Supports:
    -Any Key value pair of osm tags
    -A Polygon
    -Osm element type (Optional)
    """

    def __init__(self, parameters=None, dbdict=None):
        if parameters:
            # validation for the parameters if it is already validated with
            # pydantic model or not , people coming from package they
            # will not have api valdiation so to make sure they will be validated
            # before accessing the class
            # if isinstance(parameters, RawDataCurrentParams) is False:
            #     self.params = RawDataCurrentParams(**parameters)
            # else:
            self.params = parameters
        # only use connection pooling if it is configured in config file
        if use_connection_pooling:
            # if database credentials directly from class is not passed grab from pool
            pool_conn = LOCAL_CON_POOL.get_conn_from_pool()
            self.con, self.cur = pool_conn, pool_conn.cursor(cursor_factory=DictCursor)
        else:
            # else use our default db class
            if not dbdict:
                dbdict = get_db_connection_params()
            self.d_b = Database(dict(dbdict))
            self.con, self.cur = self.d_b.connect()

    @staticmethod
    def close_con(con):
        """Closes connection if exists"""
        if con:
            if use_connection_pooling:
                # release connection from pool
                database_instance.release_conn_from_pool(con)
            else:
                con.close()

    @staticmethod
    def ogr_export_shp(point_query, line_query, poly_query, working_dir, file_name):
        """Function written to support ogr type extractions as well , In this way we will be able to support all file formats supported by Ogr , Currently it is slow when dataset gets bigger as compared to our own conversion method but rich in feature and data types even though it is slow"""
        db_items = get_db_connection_params()
        if point_query:
            query_path = os.path.join(working_dir, "point.sql")
            # writing to .sql to pass in ogr2ogr because we don't want to pass too much argument on command with sql
            with open(query_path, "w", encoding="UTF-8") as file:
                file.write(point_query)
            # standard file path for the generation
            point_file_path = os.path.join(working_dir, f"{file_name}_point.shp")
            # command for ogr2ogr to generate file

            cmd = """ogr2ogr -overwrite -f "ESRI Shapefile" {export_path} PG:"host={host} port={port} user={username} dbname={db} password={password}" -sql @"{pg_sql_select}" -lco ENCODING=UTF-8 -progress""".format(
                export_path=point_file_path,
                host=db_items.get("host"),
                port=db_items.get("port"),
                username=db_items.get("user"),
                db=db_items.get("dbname"),
                password=db_items.get("password"),
                pg_sql_select=query_path,
            )
            logging.debug("Calling ogr2ogr-Point Shapefile")
            run_ogr2ogr_cmd(cmd)
            # clear query file we don't need it anymore
            os.remove(query_path)

        if line_query:
            query_path = os.path.join(working_dir, "line.sql")
            # writing to .sql to pass in ogr2ogr because we don't want to pass too much argument on command with sql
            with open(query_path, "w", encoding="UTF-8") as file:
                file.write(line_query)
            line_file_path = os.path.join(working_dir, f"{file_name}_line.shp")
            cmd = """ogr2ogr -overwrite -f "ESRI Shapefile" {export_path} PG:"host={host} port={port} user={username} dbname={db} password={password}" -sql @"{pg_sql_select}" -lco ENCODING=UTF-8 -progress""".format(
                export_path=line_file_path,
                host=db_items.get("host"),
                port=db_items.get("port"),
                username=db_items.get("user"),
                db=db_items.get("dbname"),
                password=db_items.get("password"),
                pg_sql_select=query_path,
            )
            logging.debug("Calling ogr2ogr-Line Shapefile")
            run_ogr2ogr_cmd(cmd)
            # clear query file we don't need it anymore
            os.remove(query_path)

        if poly_query:
            query_path = os.path.join(working_dir, "poly.sql")
            poly_file_path = os.path.join(working_dir, f"{file_name}_poly.shp")
            # writing to .sql to pass in ogr2ogr because we don't want to pass too much argument on command with sql
            with open(query_path, "w", encoding="UTF-8") as file:
                file.write(poly_query)
            cmd = """ogr2ogr -overwrite -f "ESRI Shapefile" {export_path} PG:"host={host} port={port} user={username} dbname={db} password={password}" -sql @"{pg_sql_select}" -lco ENCODING=UTF-8 -progress""".format(
                export_path=poly_file_path,
                host=db_items.get("host"),
                port=db_items.get("port"),
                username=db_items.get("user"),
                db=db_items.get("dbname"),
                password=db_items.get("password"),
                pg_sql_select=query_path,
            )
            logging.debug("Calling ogr2ogr-Poly Shapefile")
            run_ogr2ogr_cmd(cmd)
            # clear query file we don't need it anymore
            os.remove(query_path)

    @staticmethod
    def ogr_export(query, outputtype, working_dir, dump_temp_path, params):
        """Function written to support ogr type extractions as well , In this way we will be able to support all file formats supported by Ogr , Currently it is slow when dataset gets bigger as compared to our own conversion method but rich in feature and data types even though it is slow"""
        db_items = get_db_connection_params()
        # format query if it has " in string"
        query_path = os.path.join(working_dir, "export_query.sql")
        # writing to .sql to pass in ogr2ogr because we don't want to pass too much argument on command with sql
        with open(query_path, "w", encoding="UTF-8") as file:
            file.write(query)
        # for mbtiles we need additional input as well i.e. minzoom and maxzoom , setting default at max=22 and min=10
        if ENABLE_TILES:
            if outputtype == RawDataOutputType.MBTILES.value:
                if params.min_zoom and params.max_zoom:
                    cmd = """ogr2ogr -overwrite -f MBTILES  -dsco MINZOOM={min_zoom} -dsco MAXZOOM={max_zoom} {export_path} PG:"host={host} user={username} dbname={db} password={password}" -sql @"{pg_sql_select}" -lco ENCODING=UTF-8 -progress""".format(
                        min_zoom=params.min_zoom,
                        max_zoom=params.max_zoom,
                        export_path=dump_temp_path,
                        host=db_items.get("host"),
                        username=db_items.get("user"),
                        db=db_items.get("dbname"),
                        password=db_items.get("password"),
                        pg_sql_select=query_path,
                    )
                else:
                    cmd = """ogr2ogr -overwrite -f MBTILES  -dsco ZOOM_LEVEL_AUTO=YES {export_path} PG:"host={host} user={username} dbname={db} password={password}" -sql @"{pg_sql_select}" -lco ENCODING=UTF-8 -progress""".format(
                        export_path=dump_temp_path,
                        host=db_items.get("host"),
                        username=db_items.get("user"),
                        db=db_items.get("dbname"),
                        password=db_items.get("password"),
                        pg_sql_select=query_path,
                    )
                run_ogr2ogr_cmd(cmd)

        if outputtype == RawDataOutputType.FLATGEOBUF.value:
            cmd = """ogr2ogr -overwrite -f FLATGEOBUF {export_path} PG:"host={host} port={port} user={username} dbname={db} password={password}" -sql @"{pg_sql_select}" -lco ENCODING=UTF-8 -progress VERIFY_BUFFERS=NO""".format(
                export_path=dump_temp_path,
                host=db_items.get("host"),
                port=db_items.get("port"),
                username=db_items.get("user"),
                db=db_items.get("dbname"),
                password=db_items.get("password"),
                pg_sql_select=query_path,
            )
            run_ogr2ogr_cmd(cmd)

        if outputtype == RawDataOutputType.PGDUMP.value:
            cmd = """ogr2ogr -overwrite --config PG_USE_COPY YES -f PGDump {export_path} PG:"host={host} port={port} user={username} dbname={db} password={password}" -sql @"{pg_sql_select}" -lco SRID=4326 -progress""".format(
                export_path=dump_temp_path,
                host=db_items.get("host"),
                port=db_items.get("port"),
                username=db_items.get("user"),
                db=db_items.get("dbname"),
                password=db_items.get("password"),
                pg_sql_select=query_path,
            )
            run_ogr2ogr_cmd(cmd)

        if outputtype == RawDataOutputType.KML.value:
            cmd = """ogr2ogr -overwrite -f KML {export_path} PG:"host={host} port={port} user={username} dbname={db} password={password}" -sql @"{pg_sql_select}" -lco ENCODING=UTF-8 -progress""".format(
                export_path=dump_temp_path,
                host=db_items.get("host"),
                port=db_items.get("port"),
                username=db_items.get("user"),
                db=db_items.get("dbname"),
                password=db_items.get("password"),
                pg_sql_select=query_path,
            )
            run_ogr2ogr_cmd(cmd)

        if outputtype == RawDataOutputType.CSV.value:
            cmd = """ogr2ogr -overwrite -f CSV  {export_path} PG:"host={host} port={port} user={username} dbname={db} password={password}" -sql @"{pg_sql_select}" -lco -progress""".format(
                export_path=dump_temp_path,
                host=db_items.get("host"),
                port=db_items.get("port"),
                username=db_items.get("user"),
                db=db_items.get("dbname"),
                password=db_items.get("password"),
                pg_sql_select=query_path,
            )
            run_ogr2ogr_cmd(cmd)

        if outputtype == RawDataOutputType.GEOPACKAGE.value:
            cmd = """ogr2ogr -overwrite -f GPKG {export_path} PG:"host={host} port={port} user={username} dbname={db} password={password}" -sql @"{pg_sql_select}" -lco -progress""".format(
                export_path=dump_temp_path,
                host=db_items.get("host"),
                port=db_items.get("port"),
                username=db_items.get("user"),
                db=db_items.get("dbname"),
                password=db_items.get("password"),
                pg_sql_select=query_path,
            )
            run_ogr2ogr_cmd(cmd)
        # clear query file we don't need it anymore
        os.remove(query_path)

    @staticmethod
    def query2geojson(con, extraction_query, dump_temp_file_path):
        """Function written from scratch without being dependent on any library, Provides better performance for geojson binding"""
        # creating geojson file
        pre_geojson = """{"type": "FeatureCollection","features": ["""
        post_geojson = """]}"""
        logging.debug(extraction_query)
        # writing to the file
        # directly writing query result to the file one by one without holding them in object so that it will not eat up our memory
        with open(dump_temp_file_path, "a", encoding="utf-8") as f:
            f.write(pre_geojson)
            logging.debug("Server side Cursor Query Sent with 1000 Chunk Size")
            with con.cursor(name="fetch_raw") as cursor:  # using server side cursor
                cursor.itersize = (
                    1000  # chunk size to get 1000 row at a time in client side
                )
                cursor.execute(extraction_query)
                first = True
                for row in cursor:
                    if first:
                        first = False
                        f.write(row[0])
                    else:
                        f.write(",")
                        f.write(row[0])
                cursor.close()  # closing connection to avoid memory issues
                # close the writing geojson with last part
            f.write(post_geojson)
        logging.debug("Server side Query Result  Post Processing Done")

    @staticmethod
    def get_grid_id(geom, cur):
        """Gets the intersecting related grid id for the geometry that is passed

        Args:
            geom (_type_): _description_
            cur (_type_): _description_

        Returns:
            _type_: grid id , geometry dump and the area of geometry
        """
        geometry_dump = dumps(dict(geom))
        # generating geometry area in sqkm
        geom_area = area(json_loads(geom.json())) * 1e-6
        country_export = False
        g_id = None
        countries = []
        cur.execute(check_exisiting_country(geometry_dump))
        backend_match = cur.fetchall()
        if backend_match:
            countries = backend_match[0]
            country_export = True
            logging.debug(f"Using Country Export Mode with id : {countries[0]}")
<<<<<<< HEAD
        else:
            if int(geom_area) > int(EXPORT_MAX_AREA_SQKM):
                raise ValueError(
                    f"""Polygon Area {int(geom_area)} Sq.KM is higher than Threshold : {EXPORT_MAX_AREA_SQKM} Sq.KM"""
                )

=======
>>>>>>> ca9e4a9a
        # else:
        #     if int(geom_area) > int(index_threshold):
        #         # this will be applied only when polygon gets bigger we will be slicing index size to search
        #         country_query = get_country_id_query(geometry_dump)
        #         cur.execute(country_query)
        #         result_country = cur.fetchall()
        #         countries = [int(f[0]) for f in result_country]
        #         logging.debug(f"Intersected Countries : {countries}")
        #         cur.close()
        return (
            g_id,
            geometry_dump,
            geom_area,
            countries
            if len(countries) > 0 and len(countries) <= 3
            else None,  # don't go through countires if they are more than 3
            country_export,
        )

    @staticmethod
    def geojson2tiles(geojson_path, tile_path, tile_layer_name):
        """Responsible for geojson to tiles"""
        cmd = """tippecanoe -zg --projection=EPSG:4326 -o {tile_output_path} -l {tile_layer_name} {geojson_input_path} --force""".format(
            tile_output_path=tile_path,
            tile_layer_name=tile_layer_name,
            geojson_input_path=geojson_path,
        )
        run_ogr2ogr_cmd(cmd)

    def extract_current_data(self, exportname):
        """Responsible for Extracting rawdata current snapshot, Initially it creates a geojson file , Generates query , run it with 1000 chunk size and writes it directly to the geojson file and closes the file after dump
        Args:
            exportname: takes filename as argument to create geojson file passed from routers

        Returns:
            geom_area: area of polygon supplied
            working_dir: dir where results are saved
        """
        # first check either geometry needs grid or not for querying
        (
            grid_id,
            geometry_dump,
            geom_area,
            country,
            country_export,
        ) = RawData.get_grid_id(self.params.geometry, self.cur)
        output_type = self.params.output_type
        # Check whether the export path exists or not
        working_dir = os.path.join(export_path, exportname)
        if not os.path.exists(working_dir):
            # Create a exports directory because it does not exist
            os.makedirs(working_dir)
        # create file path with respect to of output type

        dump_temp_file_path = os.path.join(
            working_dir,
            f"{self.params.file_name if self.params.file_name else 'Export'}.{output_type.lower()}",
        )
        try:
            # currently we have only geojson binding function written other than that we have depend on ogr
            if ENABLE_TILES:
                if output_type == RawDataOutputType.PMTILES.value:
                    geojson_path = os.path.join(
                        working_dir,
                        f"{self.params.file_name if self.params.file_name else 'Export'}.geojson",
                    )
                    RawData.query2geojson(
                        self.con,
                        raw_currentdata_extraction_query(
                            self.params,
                            g_id=grid_id,
                            c_id=country,
                            country_export=country_export,
                        ),
                        geojson_path,
                    )
                    RawData.geojson2tiles(
                        geojson_path, dump_temp_file_path, self.params.file_name
                    )
                if output_type == RawDataOutputType.MBTILES.value:
                    RawData.ogr_export(
                        query=raw_currentdata_extraction_query(
                            self.params,
                            grid_id,
                            country,
                            ogr_export=True,
                            country_export=country_export,
                        ),
                        outputtype=output_type,
                        dump_temp_path=dump_temp_file_path,
                        working_dir=working_dir,
                        params=self.params,
                    )  # uses ogr export to export

            if output_type == RawDataOutputType.GEOJSON.value:
                RawData.query2geojson(
                    self.con,
                    raw_currentdata_extraction_query(
                        self.params,
                        g_id=grid_id,
                        c_id=country,
                        country_export=country_export,
                    ),
                    dump_temp_file_path,
                )  # uses own conversion class
            if output_type == RawDataOutputType.SHAPEFILE.value:
                (
                    point_query,
                    line_query,
                    poly_query,
                    point_schema,
                    line_schema,
                    poly_schema,
                ) = extract_geometry_type_query(
                    self.params,
                    ogr_export=True,
                    g_id=grid_id,
                    c_id=country,
                    country_export=country_export,
                )
                RawData.ogr_export_shp(
                    point_query=point_query,
                    line_query=line_query,
                    poly_query=poly_query,
                    working_dir=working_dir,
                    file_name=self.params.file_name
                    if self.params.file_name
                    else "Export",
                )  # using ogr2ogr
            if output_type in ["fgb", "gpkg", "sql", "csv"]:
                RawData.ogr_export(
                    query=raw_currentdata_extraction_query(
                        self.params,
                        grid_id,
                        country,
                        ogr_export=True,
                        country_export=country_export,
                    ),
                    outputtype=output_type,
                    dump_temp_path=dump_temp_file_path,
                    working_dir=working_dir,
                    params=self.params,
                )  # uses ogr export to export
            return geom_area, geometry_dump, working_dir
        except Exception as ex:
            logging.error(ex)
            raise ex
        finally:
            # closing connection before leaving class
            RawData.close_con(self.con)

    def check_status(self):
        """Gives status about DB update, Substracts with current time and last db update time"""
        status_query = check_last_updated_rawdata()
        self.cur.execute(status_query)
        behind_time = self.cur.fetchall()
        self.cur.close()
        # closing connection before leaving class
        RawData.close_con(self.con)
        return str(behind_time[0][0])

    def get_countries_list(self, q):
        """Gets Countries list from the database

        Args:
            q (_type_): list filter query string

        Returns:
            featurecollection: geojson of country
        """
        query = get_countries_query(q)
        self.cur.execute(query)
        get_fetched = self.cur.fetchall()
        features = []
        for row in get_fetched:
            features.append(orjson.loads(row[0]))
        self.cur.close()
        return FeatureCollection(features=features)

    def get_osm_feature(self, osm_id):
        """Returns geometry of osm_id in geojson

        Args:
            osm_id (_type_): osm_id of feature

        Returns:
            featurecollection: Geojson
        """
        query = get_osm_feature_query(osm_id)
        self.cur.execute(query)
        get_fetched = self.cur.fetchall()
        features = []
        for row in get_fetched:
            features.append(orjson.loads(row[0]))
        self.cur.close()
        return FeatureCollection(features=features)

    def extract_plain_geojson(self):
        """Gets geojson for small area Returns plain geojson without binding"""
        extraction_query = raw_currentdata_extraction_query(self.params)
        features = []

        with self.con.cursor(
            name="fetch_raw_quick"
        ) as cursor:  # using server side cursor
            cursor.itersize = 500
            cursor.execute(extraction_query)
            for row in cursor:
                features.append(orjson.loads(row[0]))
            cursor.close()
        return FeatureCollection(features=features)


class S3FileTransfer:
    """Responsible for the file transfer to s3 from API maachine"""

    def __init__(self):
        # responsible for the connection
        try:
            if AWS_ACCESS_KEY_ID and AWS_SECRET_ACCESS_KEY:
                self.aws_session = boto3.Session(
                    aws_access_key_id=AWS_ACCESS_KEY_ID,
                    aws_secret_access_key=AWS_SECRET_ACCESS_KEY,
                )
            else:  # if it is not passed on config then api will assume it is configured within machine using credentials file
                self.aws_session = boto3.Session()
            self.s_3 = self.aws_session.client("s3")
            logging.debug("Connection has been successful to s3")
        except Exception as ex:
            logging.error(ex)
            raise ex

    def list_buckets(self):
        """used to list all the buckets available on s3"""
        buckets = self.s_3.list_buckets()
        return buckets

    def get_bucket_location(self, bucket_name):
        """Provides the bucket location on aws, takes bucket_name as string -- name of repo on s3"""
        try:
            bucket_location = self.s_3.get_bucket_location(Bucket=bucket_name)[
                "LocationConstraint"
            ]
        except Exception as ex:
            logging.error("Can't access bucket location")
            raise ex
        return bucket_location or "us-east-1"

    def upload(self, file_path, file_name, file_suffix="zip"):
        """Used for transferring file to s3 after reading path from the user , It will wait for the upload to complete
        Parameters :file_path --- your local file path to upload ,
            file_prefix -- prefix for the filename which is stored
        sample function call :
            S3FileTransfer.transfer(file_path="exports",file_prefix="upload_test")"""
        file_name = f"{file_name}.{file_suffix}"
        logging.debug("Started Uploading %s from %s", file_name, file_path)
        # instantiate upload
        start_time = time.time()

        try:
            self.s_3.upload_file(str(file_path), BUCKET_NAME, str(file_name))
        except Exception as ex:
            logging.error(ex)
            raise ex
        logging.debug("Uploaded %s in %s sec", file_name, time.time() - start_time)
        # generate the download url
        bucket_location = self.get_bucket_location(bucket_name=BUCKET_NAME)
        object_url = (
            f"""https://s3.{bucket_location}.amazonaws.com/{BUCKET_NAME}/{file_name}"""
        )
        return object_url<|MERGE_RESOLUTION|>--- conflicted
+++ resolved
@@ -466,15 +466,6 @@
             countries = backend_match[0]
             country_export = True
             logging.debug(f"Using Country Export Mode with id : {countries[0]}")
-<<<<<<< HEAD
-        else:
-            if int(geom_area) > int(EXPORT_MAX_AREA_SQKM):
-                raise ValueError(
-                    f"""Polygon Area {int(geom_area)} Sq.KM is higher than Threshold : {EXPORT_MAX_AREA_SQKM} Sq.KM"""
-                )
-
-=======
->>>>>>> ca9e4a9a
         # else:
         #     if int(geom_area) > int(index_threshold):
         #         # this will be applied only when polygon gets bigger we will be slicing index size to search
